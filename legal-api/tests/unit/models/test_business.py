# Copyright © 2019 Province of British Columbia
#
# Licensed under the Apache License, Version 2.0 (the "License");
# you may not use this file except in compliance with the License.
# You may obtain a copy of the License at
#
#     http://www.apache.org/licenses/LICENSE-2.0
#
# Unless required by applicable law or agreed to in writing, software
# distributed under the License is distributed on an "AS IS" BASIS,
# WITHOUT WARRANTIES OR CONDITIONS OF ANY KIND, either express or implied.
# See the License for the specific language governing permissions and
# limitations under the License.

"""Tests to assure the Business Model.

Test-Suite to ensure that the Business Model is working as expected.
"""
from datetime import datetime, timedelta

import datedelta
import pytest

from legal_api.exceptions import BusinessException
from legal_api.models import Business
from tests import EPOCH_DATETIME, TIMEZONE_OFFSET


def factory_business(designation: str = '001'):
    """Return a valid Business object stamped with the supplied designation."""
    return Business(legal_name=f'legal_name-{designation}',
                    founding_date=datetime.utcfromtimestamp(0),
                    last_ledger_timestamp=datetime.utcfromtimestamp(0),
                    dissolution_date=None,
                    identifier='CP1234567',
                    tax_id=f'BN0000{designation}',
                    fiscal_year_end_date=datetime(2001, 8, 5, 7, 7, 58, 272362))


def test_business_identifier(session):
    """Assert that setting the business identifier must be in a valid format."""
    from tests.conftest import not_raises
    valid_identifier = 'CP1234567'
    invalid_identifier = '1234567'
    b = Business()

    with not_raises(BusinessException):
        b.identifier = valid_identifier

    with pytest.raises(BusinessException):
        b.identifier = invalid_identifier


TEST_IDENTIFIER_DATA = [
    ('CP1234567', True),
    ('CP0000000', False),
    ('CP000000A', False),
    ('AB0000001', False),
]


@pytest.mark.parametrize('identifier,expected', TEST_IDENTIFIER_DATA)
def test_business_validate_identifier(identifier, expected):
    """Assert that the identifier is validated correctly."""
    assert Business.validate_identifier(identifier) is expected


def test_business(session):
    """Assert a valid business is stored correctly.

    Start with a blank database.
    """
    business = factory_business('001')
    business.save()

    assert business.id is not None


def test_business_find_by_legal_name_pass(session):
    """Assert that the business can be found by name."""
    designation = '001'
    business = Business(legal_name=f'legal_name-{designation}',
                        founding_date=datetime.utcfromtimestamp(0),
                        last_ledger_timestamp=datetime.utcfromtimestamp(0),
                        dissolution_date=None,
                        identifier=f'CP1234{designation}',
                        tax_id=f'BN0000{designation}',
                        fiscal_year_end_date=datetime(2001, 8, 5, 7, 7, 58, 272362))
    session.add(business)
    session.commit()

    b = Business.find_by_legal_name('legal_name-001')
    assert b is not None


def test_business_find_by_legal_name_fail(session):
    """Assert that the business can not be found, once it is disolved."""
    designation = '001'
    business = Business(legal_name=f'legal_name-{designation}',
                        founding_date=datetime.utcfromtimestamp(0),
                        last_ledger_timestamp=datetime.utcfromtimestamp(0),
                        dissolution_date=datetime.utcfromtimestamp(0),
                        identifier=f'CP1234{designation}',
                        tax_id=f'BN0000{designation}',
                        fiscal_year_end_date=datetime(2001, 8, 5, 7, 7, 58, 272362))
    session.add(business)
    session.commit()

    # business is dissolved, it should not be found by name search
    b = Business.find_by_legal_name('legal_name-001')
    assert b is None


def test_business_find_by_legal_name_missing(session):
    """Assert that the business can be found by name."""
    designation = '001'
    business = Business(legal_name=f'legal_name-{designation}',
                        founding_date=datetime.utcfromtimestamp(0),
                        last_ledger_timestamp=datetime.utcfromtimestamp(0),
                        dissolution_date=None,
                        identifier=f'CP1234{designation}',
                        tax_id=f'BN0000{designation}',
                        fiscal_year_end_date=datetime(2001, 8, 5, 7, 7, 58, 272362))
    session.add(business)
    session.commit()

    b = Business.find_by_legal_name()
    assert b is None


def test_business_find_by_legal_name_no_database_connection(app_request):
    """Assert that None is return even if the database connection does not exist."""
    app_request.config['SQLALCHEMY_DATABASE_URI'] = 'postgresql://does:not@exist:5432/nada'
    with app_request.app_context():
        b = Business.find_by_legal_name('failure to find')
        assert b is None


def test_delete_business_with_dissolution(session):
    """Assert that the business can be found by name."""
    designation = '001'
    business = Business(legal_name=f'legal_name-{designation}',
                        founding_date=datetime.utcfromtimestamp(0),
                        last_ledger_timestamp=datetime.utcfromtimestamp(0),
                        dissolution_date=datetime.utcfromtimestamp(0),
                        identifier=f'CP1234{designation}',
                        tax_id=f'BN0000{designation}',
                        fiscal_year_end_date=datetime(2001, 8, 5, 7, 7, 58, 272362))
    business.save()

    b = business.delete()

    assert b.id == business.id


def test_delete_business_active(session):
    """Assert that the business can be found by name."""
    designation = '001'
    business = Business(legal_name=f'legal_name-{designation}',
                        founding_date=datetime.utcfromtimestamp(0),
                        last_ledger_timestamp=datetime.utcfromtimestamp(0),
                        dissolution_date=None,
                        identifier='CP1234567',
                        tax_id='XX',
                        fiscal_year_end_date=datetime(2001, 8, 5, 7, 7, 58, 272362))
    business.save()

    b = business.delete()

    assert b.id == business.id


def test_business_find_by_identifier(session):
    """Assert that the business can be found by name."""
    designation = '001'
    business = Business(legal_name=f'legal_name-{designation}',
                        founding_date=datetime.utcfromtimestamp(0),
                        last_ledger_timestamp=datetime.utcfromtimestamp(0),
                        dissolution_date=None,
                        identifier='CP1234567',
                        tax_id=f'BN0000{designation}',
                        fiscal_year_end_date=datetime(2001, 8, 5, 7, 7, 58, 272362))
    business.save()

    b = Business.find_by_identifier('CP1234567')

    assert b is not None


def test_business_find_by_identifier_no_identifier(session):
    """Assert that the business can be found by name."""
    designation = '001'
    business = Business(legal_name=f'legal_name-{designation}',
                        founding_date=datetime.utcfromtimestamp(0),
                        last_ledger_timestamp=datetime.utcfromtimestamp(0),
                        dissolution_date=None,
                        identifier=f'CP1234{designation}',
                        tax_id=f'BN0000{designation}',
                        fiscal_year_end_date=datetime(2001, 8, 5, 7, 7, 58, 272362))
    business.save()

    b = Business.find_by_identifier()

    assert b is None


TEST_GOOD_STANDING_DATA = [
    (datetime.now() - datedelta.datedelta(months=6), True),
    (datetime.now() - datedelta.datedelta(years=1, months=6), False)
]


@pytest.mark.parametrize('last_ar_date, expected', TEST_GOOD_STANDING_DATA)
def test_good_standing(session, last_ar_date, expected):
    """Assert that the business is in good standing when conditions are met."""
    designation = '001'
    business = Business(legal_name=f'legal_name-{designation}',
                        founding_date=datetime.utcfromtimestamp(0),
                        last_ledger_timestamp=datetime.utcfromtimestamp(0),
                        dissolution_date=None,
                        identifier=f'CP1234{designation}',
                        tax_id=f'BN0000{designation}',
                        fiscal_year_end_date=datetime(2001, 8, 5, 7, 7, 58, 272362),
                        last_ar_date=last_ar_date)
    business.save()

    assert business.good_standing is expected


def test_business_json(session):
    """Assert that the business model is saved correctly."""
    business = Business(legal_name='legal_name',
                        legal_type='CP',
                        founding_date=EPOCH_DATETIME,
                        last_ledger_timestamp=EPOCH_DATETIME,
                        identifier='CP1234567',
                        last_modified=EPOCH_DATETIME,
                        last_ar_date=EPOCH_DATETIME,
                        last_agm_date=EPOCH_DATETIME,
                        restriction_ind=True
                        )
    # basic json
    d = {
        'legalName': 'legal_name',
        'legalType': 'CP',
        'identifier': 'CP1234567',
        'foundingDate': EPOCH_DATETIME.isoformat(),
        'lastLedgerTimestamp': EPOCH_DATETIME.isoformat(),
        'lastModified': EPOCH_DATETIME.isoformat(),
        'lastAnnualReport': datetime.date(EPOCH_DATETIME).isoformat(),
        'lastAnnualGeneralMeetingDate': datetime.date(EPOCH_DATETIME).isoformat(),
<<<<<<< HEAD
        'nextAnnualReport': '1971-01-01T08:00:00+00:00',
        'hasRestrictions': True,
        'goodStanding': False,  # good standing will be false because the epoch is 1970
        'arMinDate': '1971-01-01',
        'arMaxDate': '1972-04-30'
=======
        'nextAnnualReport': (EPOCH_DATETIME + datedelta.YEAR + timedelta(hours=TIMEZONE_OFFSET)).isoformat(),
        'hasRestrictions': True,
        'goodStanding': False,  # good standing will be false because the epoch is 1970
        'arMinDate': '1971-01-01',
        'arMaxDate': '1971-04-30'
>>>>>>> 9b7a3267
    }

    assert business.json() == d

    # include dissolutionDate
    business.dissolution_date = EPOCH_DATETIME
    d['dissolutionDate'] = datetime.date(business.dissolution_date).isoformat()
    assert business.json() == d
    business.dissolution_date = None
    d.pop('dissolutionDate')

    # include fiscalYearEndDate
    business.fiscal_year_end_date = EPOCH_DATETIME
    d['fiscalYearEndDate'] = datetime.date(business.fiscal_year_end_date).isoformat()
    assert business.json() == d
    business.fiscal_year_end_date = None
    d.pop('fiscalYearEndDate')

    # include taxId
    business.tax_id = '123456789'
    d['taxId'] = business.tax_id
    assert business.json() == d
    business.tax_id = None
    d.pop('taxId')


def test_business_relationships_json(session):
    """Assert that the business model is saved correctly."""
    from legal_api.models import Address, Office

    business = Business(legal_name='legal_name',
                        founding_date=EPOCH_DATETIME,
                        last_ledger_timestamp=EPOCH_DATETIME,
                        identifier='CP1234567',
                        last_modified=EPOCH_DATETIME)

    office = Office(office_type='registeredOffice')
    mailing_address = Address(city='Test City', address_type=Address.MAILING,
                              business_id=business.id)
    office.addresses.append(mailing_address)
    business.offices.append(office)
    business.save()

    assert business.mailing_address.one_or_none()

    delivery_address = Address(city='Test City',
                               address_type=Address.DELIVERY,
                               business_id=business.id)
    office.addresses.append(delivery_address)
    business.save()

    assert business.delivery_address.one_or_none()<|MERGE_RESOLUTION|>--- conflicted
+++ resolved
@@ -249,19 +249,11 @@
         'lastModified': EPOCH_DATETIME.isoformat(),
         'lastAnnualReport': datetime.date(EPOCH_DATETIME).isoformat(),
         'lastAnnualGeneralMeetingDate': datetime.date(EPOCH_DATETIME).isoformat(),
-<<<<<<< HEAD
         'nextAnnualReport': '1971-01-01T08:00:00+00:00',
         'hasRestrictions': True,
         'goodStanding': False,  # good standing will be false because the epoch is 1970
         'arMinDate': '1971-01-01',
         'arMaxDate': '1972-04-30'
-=======
-        'nextAnnualReport': (EPOCH_DATETIME + datedelta.YEAR + timedelta(hours=TIMEZONE_OFFSET)).isoformat(),
-        'hasRestrictions': True,
-        'goodStanding': False,  # good standing will be false because the epoch is 1970
-        'arMinDate': '1971-01-01',
-        'arMaxDate': '1971-04-30'
->>>>>>> 9b7a3267
     }
 
     assert business.json() == d
